--- conflicted
+++ resolved
@@ -1,23 +1,4 @@
-<<<<<<< HEAD
 import Link from 'next/link';
-
-export default function Home() {
-  return (
-    <div className="min-h-screen flex items-center justify-center p-8 sm:p-12">
-      <main className="flex flex-col items-center text-center gap-6 max-w-2xl">
-        <h1 className="text-4xl sm:text-6xl font-bold tracking-tight">
-          Ultimate Agents
-        </h1>
-        <p className="text-base sm:text-lg text-gray-600 dark:text-gray-400">
-          Build, orchestrate, and launch AI agents in minutes. This is a
-          placeholder subtitle for your landing page.
-        </p>
-        <Link href="/create">
-          <button className="rounded-full border border-solid border-transparent transition-colors flex items-center justify-center bg-foreground text-background hover:bg-[#383838] dark:hover:bg-[#ccc] font-medium text-base h-12 px-8">
-            Start
-          </button>
-        </Link>
-=======
 import BookSlider from '../components/BookSlider';
 
 export default function Home() {
@@ -32,13 +13,14 @@
             Build, orchestrate, and launch AI agents in minutes. This is a
             placeholder subtitle for your landing page.
           </p>
-          <button className="rounded-full border border-solid border-transparent transition-colors flex items-center justify-center bg-foreground text-background hover:bg-[#383838] dark:hover:bg-[#ccc] font-medium text-base h-12 px-8">
-            Start
-          </button>
+          <Link href="/create">
+            <button className="rounded-full border border-solid border-transparent transition-colors flex items-center justify-center bg-foreground text-background hover:bg-[#383838] dark:hover:bg-[#ccc] font-medium text-base h-12 px-8">
+              Start
+            </button>
+          </Link>
         </div>
         
         <BookSlider />
->>>>>>> 5f3db115
       </main>
     </div>
   );
