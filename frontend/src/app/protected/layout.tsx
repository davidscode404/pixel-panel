'use client'

import { useAuth } from '@/components/auth/AuthProvider'
import { useRouter, usePathname } from 'next/navigation'
import { useEffect, useState } from 'react'
import SideBar from '@/components/ui/SideBar'

export default function ProtectedLayout({
  children,
}: {
  children: React.ReactNode
}) {
  const { user, loading } = useAuth()
  const router = useRouter()
  const pathname = usePathname()
  const [isSidebarMinimized, setIsSidebarMinimized] = useState(false)

  useEffect(() => {
    if (!loading && !user) {
      const redirectUrl = encodeURIComponent(pathname)
      router.push(`/auth/login?redirect=${redirectUrl}`)
    }
  }, [user, loading, router, pathname])

  if (loading) {
    return (
      <div className="min-h-screen flex items-center justify-center bg-background">
        <div className="text-foreground">Loading...</div>
      </div>
    )
  }

  if (!user) {
    return null
  }

  const toggleSidebar = () => {
    setIsSidebarMinimized(!isSidebarMinimized)
  }

  return (
<<<<<<< HEAD
    <div className="h-screen bg-background flex overflow-hidden">
      <SideBar />
=======
    <div className="h-screen bg-gradient-to-br from-stone-900 to-stone-800 flex overflow-hidden">
      {/* Sidebar - Fixed */}
      <SideBar 
        isMinimized={isSidebarMinimized} 
        onToggleMinimize={toggleSidebar}
        onMinimize={() => setIsSidebarMinimized(true)}
      />
>>>>>>> f4453047
      
      <div className="flex-1 flex flex-col overflow-hidden">
        <main className="flex-1 p-6 overflow-y-auto">
          {children}
        </main>
      </div>
    </div>
  )
}<|MERGE_RESOLUTION|>--- conflicted
+++ resolved
@@ -13,8 +13,6 @@
   const { user, loading } = useAuth()
   const router = useRouter()
   const pathname = usePathname()
-  const [isSidebarMinimized, setIsSidebarMinimized] = useState(false)
-
   useEffect(() => {
     if (!loading && !user) {
       const redirectUrl = encodeURIComponent(pathname)
@@ -34,23 +32,9 @@
     return null
   }
 
-  const toggleSidebar = () => {
-    setIsSidebarMinimized(!isSidebarMinimized)
-  }
-
   return (
-<<<<<<< HEAD
     <div className="h-screen bg-background flex overflow-hidden">
       <SideBar />
-=======
-    <div className="h-screen bg-gradient-to-br from-stone-900 to-stone-800 flex overflow-hidden">
-      {/* Sidebar - Fixed */}
-      <SideBar 
-        isMinimized={isSidebarMinimized} 
-        onToggleMinimize={toggleSidebar}
-        onMinimize={() => setIsSidebarMinimized(true)}
-      />
->>>>>>> f4453047
       
       <div className="flex-1 flex flex-col overflow-hidden">
         <main className="flex-1 p-6 overflow-y-auto">
