'use client'

import Link from 'next/link';
import BookSlider from '../components/BookSlider';
import Footer from '@/components/ui/Footer';
import { useAuth } from '@/components/auth/AuthProvider';
import { useRouter } from 'next/navigation';
import { useEffect } from 'react';

export default function Home() {
  const { user, loading } = useAuth();
  const router = useRouter();

  // Redirect authenticated users to protected area
  useEffect(() => {
    if (!loading && user) {
      router.push('/protected');
    }
  }, [user, loading, router]);

  if (loading) {
    return (
      <div className="min-h-screen flex items-center justify-center bg-background">
        <div className="text-foreground">Loading...</div>
      </div>
    );
  }

  // If user is authenticated, don't show the home page (will redirect)
  if (user) {
    return (
      <div className="min-h-screen flex items-center justify-center bg-background">
        <div className="text-foreground">Redirecting...</div>
      </div>
    );
  }

  return (
<<<<<<< HEAD
    <div className="min-h-screen p-8 sm:p-12 animated-gradient">
      {/* Auth buttons in top right */}
      <div className="absolute top-4 right-4 flex gap-2">
        <Link href="/auth/login">
          <button className="px-4 py-2 text-sm bg-background-secondary/50 text-foreground-secondary rounded-md hover:bg-background-secondary/70 transition-colors border border-border">
            Sign In
          </button>
        </Link>
        <Link href="/auth/signup">
          <button className="px-4 py-2 text-sm bg-accent text-white rounded-md hover:bg-accent-hover transition-colors">
            Sign Up
          </button>
        </Link>
      </div>

      <main className="flex flex-col items-center gap-12">
        <div className="text-center max-w-2xl">
          <h1 className="text-4xl sm:text-6xl font-bold tracking-tight mb-6 text-foreground drop-shadow-2xl flex items-center justify-center gap-4">
            <img
              src="/logo.png"
              alt="PixelPanel Logo"
              className="w-12 h-12 sm:w-16 sm:h-16 object-contain"
            />
            PixelPanel
          </h1>
          <p className="text-base sm:text-lg text-foreground-secondary drop-shadow-lg">
            Generate your comic story via voice with our AI-powered comic generator agent.
            Simply speak your ideas and watch them come to life!
          </p>
        </div>

        {/* Create Comic button */}
        <div className="flex justify-center">
          <Link href="/auth/login">
            <button className="group rounded-lg border border-solid border-accent/30 transition-all duration-300 flex items-center justify-center gap-2 bg-background-secondary/40 backdrop-blur-sm text-foreground hover:bg-background-secondary/60 hover:border-accent/50 font-medium text-base h-12 px-8 shadow-xl hover:shadow-2xl hover:scale-105">
              Create Your Comic
              <svg
                className="w-4 h-4 transition-transform duration-300 group-hover:translate-x-1"
                fill="none"
                stroke="currentColor"
                viewBox="0 0 24 24"
              >
                <path strokeLinecap="round" strokeLinejoin="round" strokeWidth={2} d="M13 7l5 5m0 0l-5 5m5-5H6" />
              </svg>
=======
    <div className="min-h-screen flex flex-col animated-gradient">
      <div className="flex-1 p-8 sm:p-12">
        {/* Auth buttons in top right */}
        <div className="absolute top-4 right-4 flex gap-2">
          <Link href="/auth/login">
            <button className="px-4 py-2 text-sm bg-stone-700/50 text-stone-200 rounded-md hover:bg-stone-600/50 transition-colors">
              Sign In
            </button>
          </Link>
          <Link href="/auth/signup">
            <button className="px-4 py-2 text-sm bg-amber-600 text-white rounded-md hover:bg-amber-700 transition-colors">
              Sign Up
>>>>>>> 111f67f2
            </button>
          </Link>
        </div>

        <main className="flex flex-col items-center gap-12">
          <div className="text-center max-w-2xl">
            <h1 className="text-4xl sm:text-6xl font-bold tracking-tight mb-6 text-amber-50 drop-shadow-2xl flex items-center justify-center gap-4">
              <div className="w-12 h-12 sm:w-16 sm:h-16 bg-amber-500 rounded-lg flex items-center justify-center">
                <svg className="w-8 h-8 sm:w-10 sm:h-10" fill="currentColor" viewBox="0 0 24 24" style={{ color: '#92400e' }}>
                  <path d="M19 3H5c-1.1 0-2 .9-2 2v14c0 1.1.9 2 2 2h14c1.1 0 2-.9 2-2V5c0-1.1-.9-2-2-2zM9 17H7v-7h2v7zm4 0h-2V7h2v10zm4 0h-2v-4h2v4z"/>
                </svg>
              </div>
              PixelPanel 
            </h1>
            <p className="text-base sm:text-lg text-stone-200 drop-shadow-lg">
              Generate your comic story via voice with our AI-powered comic generator agent. 
              Simply speak your ideas and watch them come to life!
            </p>
          </div>
          
          {/* Create Comic button */}
          <div className="flex justify-center">
            <Link href="/auth/login">
              <button className="group rounded-lg border border-solid border-amber-100/30 transition-all duration-300 flex items-center justify-center gap-2 bg-stone-800/40 backdrop-blur-sm text-amber-50 hover:bg-stone-700/50 hover:border-amber-100/50 font-medium text-base h-12 px-8 shadow-xl hover:shadow-2xl hover:scale-105">
                Create Your Comic
                <svg 
                  className="w-4 h-4 transition-transform duration-300 group-hover:translate-x-1" 
                  fill="none" 
                  stroke="currentColor" 
                  viewBox="0 0 24 24"
                >
                  <path strokeLinecap="round" strokeLinejoin="round" strokeWidth={2} d="M13 7l5 5m0 0l-5 5m5-5H6" />
                </svg>
              </button>
            </Link>
          </div>
          
          <BookSlider />
        </main>
      </div>
      <Footer />
    </div>
  );
}<|MERGE_RESOLUTION|>--- conflicted
+++ resolved
@@ -36,94 +36,47 @@
   }
 
   return (
-<<<<<<< HEAD
-    <div className="min-h-screen p-8 sm:p-12 animated-gradient">
-      {/* Auth buttons in top right */}
-      <div className="absolute top-4 right-4 flex gap-2">
-        <Link href="/auth/login">
-          <button className="px-4 py-2 text-sm bg-background-secondary/50 text-foreground-secondary rounded-md hover:bg-background-secondary/70 transition-colors border border-border">
-            Sign In
-          </button>
-        </Link>
-        <Link href="/auth/signup">
-          <button className="px-4 py-2 text-sm bg-accent text-white rounded-md hover:bg-accent-hover transition-colors">
-            Sign Up
-          </button>
-        </Link>
-      </div>
-
-      <main className="flex flex-col items-center gap-12">
-        <div className="text-center max-w-2xl">
-          <h1 className="text-4xl sm:text-6xl font-bold tracking-tight mb-6 text-foreground drop-shadow-2xl flex items-center justify-center gap-4">
-            <img
-              src="/logo.png"
-              alt="PixelPanel Logo"
-              className="w-12 h-12 sm:w-16 sm:h-16 object-contain"
-            />
-            PixelPanel
-          </h1>
-          <p className="text-base sm:text-lg text-foreground-secondary drop-shadow-lg">
-            Generate your comic story via voice with our AI-powered comic generator agent.
-            Simply speak your ideas and watch them come to life!
-          </p>
-        </div>
-
-        {/* Create Comic button */}
-        <div className="flex justify-center">
-          <Link href="/auth/login">
-            <button className="group rounded-lg border border-solid border-accent/30 transition-all duration-300 flex items-center justify-center gap-2 bg-background-secondary/40 backdrop-blur-sm text-foreground hover:bg-background-secondary/60 hover:border-accent/50 font-medium text-base h-12 px-8 shadow-xl hover:shadow-2xl hover:scale-105">
-              Create Your Comic
-              <svg
-                className="w-4 h-4 transition-transform duration-300 group-hover:translate-x-1"
-                fill="none"
-                stroke="currentColor"
-                viewBox="0 0 24 24"
-              >
-                <path strokeLinecap="round" strokeLinejoin="round" strokeWidth={2} d="M13 7l5 5m0 0l-5 5m5-5H6" />
-              </svg>
-=======
     <div className="min-h-screen flex flex-col animated-gradient">
       <div className="flex-1 p-8 sm:p-12">
         {/* Auth buttons in top right */}
         <div className="absolute top-4 right-4 flex gap-2">
           <Link href="/auth/login">
-            <button className="px-4 py-2 text-sm bg-stone-700/50 text-stone-200 rounded-md hover:bg-stone-600/50 transition-colors">
+            <button className="px-4 py-2 text-sm bg-background-secondary/50 text-foreground-secondary rounded-md hover:bg-background-secondary/70 transition-colors border border-border">
               Sign In
             </button>
           </Link>
           <Link href="/auth/signup">
-            <button className="px-4 py-2 text-sm bg-amber-600 text-white rounded-md hover:bg-amber-700 transition-colors">
+            <button className="px-4 py-2 text-sm bg-accent text-white rounded-md hover:bg-accent-hover transition-colors">
               Sign Up
->>>>>>> 111f67f2
             </button>
           </Link>
         </div>
 
         <main className="flex flex-col items-center gap-12">
           <div className="text-center max-w-2xl">
-            <h1 className="text-4xl sm:text-6xl font-bold tracking-tight mb-6 text-amber-50 drop-shadow-2xl flex items-center justify-center gap-4">
-              <div className="w-12 h-12 sm:w-16 sm:h-16 bg-amber-500 rounded-lg flex items-center justify-center">
-                <svg className="w-8 h-8 sm:w-10 sm:h-10" fill="currentColor" viewBox="0 0 24 24" style={{ color: '#92400e' }}>
-                  <path d="M19 3H5c-1.1 0-2 .9-2 2v14c0 1.1.9 2 2 2h14c1.1 0 2-.9 2-2V5c0-1.1-.9-2-2-2zM9 17H7v-7h2v7zm4 0h-2V7h2v10zm4 0h-2v-4h2v4z"/>
-                </svg>
-              </div>
-              PixelPanel 
+            <h1 className="text-4xl sm:text-6xl font-bold tracking-tight mb-6 text-foreground drop-shadow-2xl flex items-center justify-center gap-4">
+              <img
+                src="/logo.png"
+                alt="PixelPanel Logo"
+                className="w-12 h-12 sm:w-16 sm:h-16 object-contain"
+              />
+              PixelPanel
             </h1>
-            <p className="text-base sm:text-lg text-stone-200 drop-shadow-lg">
-              Generate your comic story via voice with our AI-powered comic generator agent. 
+            <p className="text-base sm:text-lg text-foreground-secondary drop-shadow-lg">
+              Generate your comic story via voice with our AI-powered comic generator agent.
               Simply speak your ideas and watch them come to life!
             </p>
           </div>
-          
+
           {/* Create Comic button */}
           <div className="flex justify-center">
             <Link href="/auth/login">
-              <button className="group rounded-lg border border-solid border-amber-100/30 transition-all duration-300 flex items-center justify-center gap-2 bg-stone-800/40 backdrop-blur-sm text-amber-50 hover:bg-stone-700/50 hover:border-amber-100/50 font-medium text-base h-12 px-8 shadow-xl hover:shadow-2xl hover:scale-105">
+              <button className="group rounded-lg border border-solid border-accent/30 transition-all duration-300 flex items-center justify-center gap-2 bg-background-secondary/40 backdrop-blur-sm text-foreground hover:bg-background-secondary/60 hover:border-accent/50 font-medium text-base h-12 px-8 shadow-xl hover:shadow-2xl hover:scale-105">
                 Create Your Comic
-                <svg 
-                  className="w-4 h-4 transition-transform duration-300 group-hover:translate-x-1" 
-                  fill="none" 
-                  stroke="currentColor" 
+                <svg
+                  className="w-4 h-4 transition-transform duration-300 group-hover:translate-x-1"
+                  fill="none"
+                  stroke="currentColor"
                   viewBox="0 0 24 24"
                 >
                   <path strokeLinecap="round" strokeLinejoin="round" strokeWidth={2} d="M13 7l5 5m0 0l-5 5m5-5H6" />
@@ -131,7 +84,7 @@
               </button>
             </Link>
           </div>
-          
+
           <BookSlider />
         </main>
       </div>
