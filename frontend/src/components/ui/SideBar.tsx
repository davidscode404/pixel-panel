--- conflicted
+++ resolved
@@ -7,20 +7,19 @@
 
 interface SidebarProps {
   className?: string
+  isMinimized?: boolean
+  onToggleMinimize?: () => void
+  onMinimize?: () => void
 }
 
 type Theme = 'light' | 'dark' | 'system'
 
-<<<<<<< HEAD
-export default function SideBar({ className = '' }: SidebarProps) {
-=======
 export default function SideBar({ 
   className = '', 
   isMinimized = false, 
   onToggleMinimize, 
   onMinimize 
 }: SidebarProps) {
->>>>>>> f4b9dc3c
   const pathname = usePathname()
   const router = useRouter()
   const { user, signOut } = useAuth()
@@ -92,34 +91,52 @@
     }
   }
 
-  const handleSignOut = async () => {
-    try {
-      await signOut()
-      router.push('/auth/login')
-    } catch (error) {
-      console.error('Error signing out:', error)
+  const navigation: Array<{
+    name: string
+    href: string
+    icon: React.ReactNode
+    onClick?: () => void
+  }> = [
+    {
+      name: 'Explore',
+      href: '/protected/explore',
+      icon: (
+        <svg className="w-5 h-5" fill="none" stroke="currentColor" viewBox="0 0 24 24">
+          <path strokeLinecap="round" strokeLinejoin="round" strokeWidth={2} d="M21 21l-6-6m2-5a7 7 0 11-14 0 7 7 0 0114 0z" />
+        </svg>
+      )
+    },
+    {
+      name: 'Create Comic',
+      href: '/protected/create',
+      icon: (
+        <svg className="w-5 h-5" fill="none" stroke="currentColor" viewBox="0 0 24 24">
+          <path strokeLinecap="round" strokeLinejoin="round" strokeWidth={2} d="M12 6v6m0 0v6m0-6h6m-6 0H6" />
+        </svg>
+      ),
+      onClick: onMinimize // Add minimize functionality to Create Comic
+    },
+    {
+      name: 'My Comics',
+      href: '/protected/comics',
+      icon: (
+        <svg className="w-5 h-5" fill="none" stroke="currentColor" viewBox="0 0 24 24">
+          <path strokeLinecap="round" strokeLinejoin="round" strokeWidth={2} d="M19 11H5m14 0a2 2 0 012 2v6a2 2 0 01-2 2H5a2 2 0 01-2-2v-6a2 2 0 012-2m14 0V9a2 2 0 00-2-2M5 11V9a2 2 0 012-2m0 0V5a2 2 0 012-2h6a2 2 0 012 2v2M7 7h10" />
+        </svg>
+      )
+    },
+    {
+      name: 'Profile',
+      href: '/protected/profile',
+      icon: (
+        <svg className="w-5 h-5" fill="none" stroke="currentColor" viewBox="0 0 24 24">
+          <path strokeLinecap="round" strokeLinejoin="round" strokeWidth={2} d="M16 7a4 4 0 11-8 0 4 4 0 018 0zM12 14a7 7 0 00-7 7h14a7 7 0 00-7-7z" />
+        </svg>
+      )
     }
-  }
-
-  const navItems = [
-    { href: '/protected', label: 'Explore', icon: '🔍' },
-    { href: '/protected/create', label: 'Create', icon: '✏️' },
-    { href: '/protected/comics', label: 'My Comics', icon: '📚' },
-    { href: '/protected/profile', label: 'Profile', icon: '👤' },
   ]
 
   return (
-<<<<<<< HEAD
-    <div className={`bg-background-sidebar backdrop-blur-sm border-r border-border h-screen w-64 flex flex-col ${className}`}>
-      {/* Logo/Brand */}
-      <div className="p-6 border-b border-border">
-        <Link href="/protected" className="flex items-center space-x-2">
-          <div className="w-8 h-8 bg-accent rounded-lg flex items-center justify-center">
-            <span className="text-foreground-inverse font-bold text-lg">P</span>
-          </div>
-          <span className="text-xl font-bold text-foreground">PixelPanel</span>
-        </Link>
-=======
     <div 
       className={`backdrop-blur-sm border-r h-screen flex flex-col transition-all duration-300 relative z-50 ${
         isMinimized ? 'w-16 cursor-pointer' : 'w-64'
@@ -171,24 +188,24 @@
             </svg>
           </button>
         )}
->>>>>>> f4b9dc3c
       </div>
 
-      {/* Navigation */}
+      {/* Navigation - Fixed height, no scroll */}
       <nav className="p-4 space-y-2 flex-1">
-        {navItems.map((item) => {
+        {navigation.map((item) => {
           const isActive = pathname === item.href
+          const handleClick = () => {
+            console.log(`🔧 Handle click for: ${item.name}`)
+            if (item.onClick) {
+              console.log(`🔧 Executing onClick handler for: ${item.name}`)
+              item.onClick()
+            }
+          }
+          
           return (
             <Link
-              key={item.href}
+              key={item.name}
               href={item.href}
-<<<<<<< HEAD
-              className={`flex items-center space-x-3 px-3 py-2 rounded-lg transition-colors ${
-                isActive
-                  ? 'bg-accent text-foreground-inverse'
-                  : 'text-foreground-secondary hover:text-foreground hover:bg-background-tertiary'
-              }`}
-=======
               onClick={(e) => {
                 console.log(`🔍 Sidebar clicked: ${item.name} -> ${item.href}`)
                 e.preventDefault()
@@ -221,47 +238,24 @@
                 }
               }}
               title={isMinimized ? item.name : undefined}
->>>>>>> f4b9dc3c
             >
-              <span className="text-lg">{item.icon}</span>
-              <span className="font-medium">{item.label}</span>
+              {item.icon}
+              <span className={`transition-all duration-300 whitespace-nowrap ${
+                isMinimized ? 'opacity-0 w-0 overflow-hidden' : 'opacity-100 w-auto'
+              }`}>
+                {item.name}
+              </span>
             </Link>
           )
         })}
       </nav>
 
       {/* User Info & Actions */}
-<<<<<<< HEAD
-      <div className="p-4 border-t border-border flex-shrink-0">
-=======
       <div className="p-4 border-t flex-shrink-0" style={{ borderColor: 'var(--border)' }}>
->>>>>>> f4b9dc3c
         {/* Theme Toggle */}
         <div className="relative mb-4 theme-menu">
           <button
             onClick={() => setIsThemeMenuOpen(!isThemeMenuOpen)}
-<<<<<<< HEAD
-            className="w-full flex items-center justify-between px-3 py-2 text-sm text-foreground-secondary hover:text-foreground hover:bg-background-tertiary rounded-lg transition-colors"
-          >
-            <div className="flex items-center space-x-2">
-              {getThemeIcon()}
-              <span>Theme</span>
-            </div>
-            <svg className="w-4 h-4" fill="none" stroke="currentColor" viewBox="0 0 24 24">
-              <path strokeLinecap="round" strokeLinejoin="round" strokeWidth={2} d="M19 9l-7 7-7-7" />
-            </svg>
-          </button>
-          
-          {isThemeMenuOpen && (
-            <div className="absolute bottom-full left-0 right-0 mb-2 bg-background-card border border-border rounded-lg shadow-theme-lg z-10">
-              <button
-                onClick={() => handleThemeChange('light')}
-                className={`w-full flex items-center space-x-2 px-3 py-2 text-sm rounded-t-lg transition-colors ${
-                  theme === 'light'
-                    ? 'bg-accent text-foreground-inverse'
-                    : 'text-foreground-secondary hover:text-foreground hover:bg-background-tertiary'
-                }`}
-=======
             className={`w-full flex items-center transition-all duration-300 ${isMinimized ? 'justify-center' : 'justify-between'} px-3 py-2 text-sm rounded-lg transition-colors`}
             style={{ 
               color: 'var(--foreground-muted)',
@@ -318,7 +312,6 @@
                     e.currentTarget.style.color = 'var(--foreground-muted)'
                   }
                 }}
->>>>>>> f4b9dc3c
               >
                 <svg className="w-4 h-4" fill="none" stroke="currentColor" viewBox="0 0 24 24">
                   <path strokeLinecap="round" strokeLinejoin="round" strokeWidth={2} d="M12 3v1m0 16v1m9-9h-1M4 12H3m15.364 6.364l-.707-.707M6.343 6.343l-.707-.707m12.728 0l-.707.707M6.343 17.657l-.707.707M16 12a4 4 0 11-8 0 4 4 0 018 0z" />
@@ -327,13 +320,6 @@
               </button>
               <button
                 onClick={() => handleThemeChange('dark')}
-<<<<<<< HEAD
-                className={`w-full flex items-center space-x-2 px-3 py-2 text-sm transition-colors ${
-                  theme === 'dark'
-                    ? 'bg-accent text-foreground-inverse'
-                    : 'text-foreground-secondary hover:text-foreground hover:bg-background-tertiary'
-                }`}
-=======
                 className="w-full flex items-center space-x-2 px-3 py-2 text-sm transition-colors"
                 style={{
                   backgroundColor: theme === 'dark' ? 'var(--accent)' : 'transparent',
@@ -351,7 +337,6 @@
                     e.currentTarget.style.color = 'var(--foreground-muted)'
                   }
                 }}
->>>>>>> f4b9dc3c
               >
                 <svg className="w-4 h-4" fill="none" stroke="currentColor" viewBox="0 0 24 24">
                   <path strokeLinecap="round" strokeLinejoin="round" strokeWidth={2} d="M20.354 15.354A9 9 0 018.646 3.646 9.003 9.003 0 0012 21a9.003 9.003 0 008.354-5.646z" />
@@ -360,13 +345,6 @@
               </button>
               <button
                 onClick={() => handleThemeChange('system')}
-<<<<<<< HEAD
-                className={`w-full flex items-center space-x-2 px-3 py-2 text-sm rounded-b-lg transition-colors ${
-                  theme === 'system'
-                    ? 'bg-accent text-foreground-inverse'
-                    : 'text-foreground-secondary hover:text-foreground hover:bg-background-tertiary'
-                }`}
-=======
                 className="w-full flex items-center space-x-2 px-3 py-2 text-sm rounded-b-lg transition-colors"
                 style={{
                   backgroundColor: theme === 'system' ? 'var(--accent)' : 'transparent',
@@ -384,7 +362,6 @@
                     e.currentTarget.style.color = 'var(--foreground-muted)'
                   }
                 }}
->>>>>>> f4b9dc3c
               >
                 <svg className="w-4 h-4" fill="none" stroke="currentColor" viewBox="0 0 24 24">
                   <path strokeLinecap="round" strokeLinejoin="round" strokeWidth={2} d="M9.75 17L9 20l-1 1h8l-1-1-.75-3M3 13h18M5 17h14a2 2 0 002-2V5a2 2 0 00-2-2H5a2 2 0 00-2 2v10a2 2 0 002 2z" />
@@ -395,18 +372,6 @@
           )}
         </div>
 
-<<<<<<< HEAD
-        {/* User Info */}
-        <div className="flex items-center space-x-3 mb-3">
-          <div className="w-8 h-8 bg-accent rounded-full flex items-center justify-center">
-            <span className="text-foreground-inverse text-sm font-medium">
-              {user?.email?.charAt(0).toUpperCase() || 'U'}
-            </span>
-          </div>
-          <div className="flex-1 min-w-0">
-            <p className="text-sm font-medium text-foreground truncate">
-              {user?.email || 'User'}
-=======
         <div className={`flex items-center transition-all duration-300 mb-3 ${
           isMinimized ? 'justify-center' : 'space-x-3'
         }`}>
@@ -420,17 +385,10 @@
           }`}>
             <p className="text-sm font-medium truncate" style={{ color: 'var(--foreground)' }}>
               {user?.email}
->>>>>>> f4b9dc3c
             </p>
           </div>
         </div>
-
-        {/* Sign Out Button */}
         <button
-<<<<<<< HEAD
-          onClick={handleSignOut}
-          className="w-full flex items-center space-x-2 px-3 py-2 text-sm text-foreground-secondary hover:text-foreground hover:bg-background-tertiary rounded-lg transition-colors"
-=======
           onClick={(e) => {
             e.stopPropagation() // Prevent sidebar expansion when clicking sign out
             signOut()
@@ -449,12 +407,15 @@
             e.currentTarget.style.color = 'var(--foreground-muted)'
           }}
           title={isMinimized ? 'Sign Out' : undefined}
->>>>>>> f4b9dc3c
         >
           <svg className="w-4 h-4" fill="none" stroke="currentColor" viewBox="0 0 24 24">
             <path strokeLinecap="round" strokeLinejoin="round" strokeWidth={2} d="M17 16l4-4m0 0l-4-4m4 4H7m6 4v1a3 3 0 01-3 3H6a3 3 0 01-3-3V7a3 3 0 013-3h4a3 3 0 013 3v1" />
           </svg>
-          <span>Sign Out</span>
+          <span className={`transition-all duration-300 whitespace-nowrap ${
+            isMinimized ? 'opacity-0 w-0 overflow-hidden' : 'opacity-100 w-auto'
+          }`}>
+            Sign Out
+          </span>
         </button>
       </div>
     </div>
