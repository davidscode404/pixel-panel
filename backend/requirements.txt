dedalus-labs
fastapi
pydantic-settings
python-dotenv
elevenlabs
python-multipart
uvicorn
pillow
google-generativeai
httpx
pydantic
asyncio
sqlalchemy
alembic
supabase
PyJWT
<<<<<<< HEAD
openai
=======
stripe
>>>>>>> 111f67f2
<|MERGE_RESOLUTION|>--- conflicted
+++ resolved
@@ -14,8 +14,5 @@
 alembic
 supabase
 PyJWT
-<<<<<<< HEAD
 openai
-=======
-stripe
->>>>>>> 111f67f2
+stripe