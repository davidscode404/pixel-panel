import fastapi
from fastapi import UploadFile, File, HTTPException, Request, Response
import asyncio
from dedalus_labs import AsyncDedalus, DedalusRunner
from dotenv import load_dotenv
from dedalus_labs.utils.streaming import stream_async
import uvicorn
import base64
import PIL
from PIL import Image
from io import BytesIO
import os
import tempfile
from fastapi.middleware.cors import CORSMiddleware
import httpx
from pydantic import BaseModel
import sys
from google import genai
from google.genai import types
import json
import asyncio
from dedalus_labs import AsyncDedalus, DedalusRunner
from dedalus_labs.utils.streaming import stream_async

load_dotenv()


app = fastapi.FastAPI()

# Add CORS middleware
app.add_middleware(
    CORSMiddleware,
    allow_origins=["*"],  # Allows all origins
    allow_credentials=True,
    allow_methods=["*"],  # Allows all methods
    allow_headers=["*"],  # Allows all headers
)

dedalus_client = AsyncDedalus()
dedalus_runner = DedalusRunner(dedalus_client)

latest_img: Image.Image = None

# Context tracking for comic generation
comic_context = {
    "panels": {},  # Store all generated panels: {panel_id: {"prompt": str, "image": str}}
    "is_reset": True
}

# Pydantic models
class ComicArtRequest(BaseModel):
    text_prompt: str
    reference_image: str = None  # Base64 encoded image data (optional)
    panel_id: int = None  # Panel ID to track generation order

# Initialize the comic art generator
from comic_art_generator import ComicArtGenerator

try:
    comic_generator = ComicArtGenerator()
    print(" Comic Art Generator initialized successfully")
except Exception as e:
    print(f" Warning: Could not initialize Comic Art Generator: {e}")
    comic_generator = None

async def upload_file_to_image_obj(img_file: UploadFile) -> Image.Image:
    """
    Converts a FastAPI UploadFile object to a PIL.Image.Image object.

    Args:
        img_file (UploadFile): The UploadFile object to convert.

    Returns:
        PIL.Image.Image: The converted image object.
    """
    PIL.Image.WARN_POSSIBLE_FORMATS = True
    print(f"img_file.filename: {img_file.filename}")
    try:
        img_file_data = await img_file.read()
        img_bytes_stream = BytesIO(img_file_data)
        img = Image.open(img_bytes_stream).convert("RGB")
        return img
    except Exception as e:
        error_msg = f"There was an error converting the file to an image object: {e}"
        print(error_msg)
        raise IOError(error_msg)

def image_to_base64(image: Image.Image) -> str:
    img_bytes = BytesIO()
    image.save(img_bytes, format="PNG")
    base64_img = base64.b64encode(img_bytes.getvalue()).decode("utf-8")
    return base64_img

def reset_comic_context():
    """Reset the comic context when all panels are cleared"""
    global comic_context
    comic_context = {
        "panels": {},
        "is_reset": True
    }
    print("🔄 Comic context reset")

def is_first_panel_generation(panel_id: int) -> bool:
    """Check if this is the first panel being generated (panel 1)"""
    return panel_id == 1

def get_previous_panel_context(panel_id: int):
    """Get the context from the previous panel"""
    global comic_context
    previous_panel_id = panel_id - 1
    if previous_panel_id in comic_context["panels"]:
        return comic_context["panels"][previous_panel_id]
    return None


@app.post("/generate")
async def generate_comic_art(request: ComicArtRequest):
    """
    Generate comic art from text prompt and optional reference image

    Expected JSON payload:
    {
        "text_prompt": "string",
        "reference_image": "base64_encoded_image_data" (optional),
        "panel_id": int (optional)
    }
    """
    try:
        # FastAPI automatically parses the JSON body into the Pydantic model
        text_prompt = request.text_prompt
        reference_image_data = request.reference_image
        panel_id = request.panel_id
        
        # Handle context tracking
        global comic_context
        
        print(f"🔍 DEBUG: panel_id={panel_id}, is_reset={comic_context['is_reset']}, panels_count={len(comic_context['panels'])}")
        
        # For panels after the first, use previous panel as context
        context_prompt = None
        context_image_data = None
        
        if panel_id and not is_first_panel_generation(panel_id) and not comic_context["is_reset"]:
            previous_context = get_previous_panel_context(panel_id)
            if previous_context:
                # Use the previous panel's prompt and image as context
                context_prompt = f"Create the next scene using this context: {previous_context['prompt']}. {text_prompt}"
                context_image_data = previous_context['image']
                text_prompt = context_prompt
                print(f"🎯 Using previous panel context for panel {panel_id}: {context_prompt[:100]}...")
                print(f"🖼️ Context image size: {len(context_image_data) if context_image_data else 0} characters")
            else:
                print(f"⚠️ No previous panel context available for panel {panel_id}")
        else:
            print(f"📝 Panel {panel_id} - no context used (first panel or reset)")
        
        # Process reference image in memory if provided
        reference_image_path = None
        if reference_image_data:
            try:
                # Decode base64 image
                image_data = base64.b64decode(reference_image_data)
                
                # Create temporary file for processing (will be cleaned up)
                with tempfile.NamedTemporaryFile(delete=False, suffix='.png') as temp_file:
                    temp_file.write(image_data)
                    reference_image_path = temp_file.name
                
                print(f"Processing reference image in memory...")
                
            except Exception as e:
                print(f"Error processing reference image: {e}")
                reference_image_path = None
        
        # Generate comic art
        if not comic_generator:
            raise HTTPException(
                status_code=500,
                detail="Comic art generator not initialized"
            )
        
        # Generate the comic art with context
        image = comic_generator.generate_comic_art(text_prompt, reference_image_path, context_image_data)
        
        # Clean up temporary reference image file
        if reference_image_path and os.path.exists(reference_image_path):
            os.unlink(reference_image_path)
            print(f"Cleaned up temporary reference image file")
        
        # Convert image to base64 for response
        img_buffer = BytesIO()
        image.save(img_buffer, format='PNG')
        img_bytes = img_buffer.getvalue()
        img_base64 = base64.b64encode(img_bytes).decode('utf-8')
        
        # Store the generated panel data for future context
        if panel_id:
            comic_context["panels"][panel_id] = {
                "prompt": text_prompt,
                "image": img_base64
            }
            comic_context["is_reset"] = False
            print(f"💾 Stored panel {panel_id} data for context (prompt: {text_prompt[:30]}...)")
        
        return {
            'success': True,
            'image_data': img_base64,
            'message': 'Comic art generated successfully'
        }
        
    except Exception as e:
        raise HTTPException(
            status_code=500,
            detail=str(e)
        )

@app.post("/auto-complete")
async def auto_complete(
    image_c1: UploadFile = File(...),
    image_c2: UploadFile = None,
    image_c3: UploadFile = None,
    image_c4: UploadFile = None,
    image_c5: UploadFile = None):
    """
    Auto-complete a comic panel based on the images provided
    """
    images = []
    for image in [image_c1, image_c2, image_c3, image_c4, image_c5]:
        if image is None:
            continue
        images.append(image)

    # Generate a story summary from the images
    google_api_key = os.getenv("GOOGLE_API_KEY")
    if not google_api_key:
        raise HTTPException(
            status_code=500,
            detail="GOOGLE_API_KEY environment variable not set"
        )
    client = genai.Client(api_key=google_api_key)

    contents_for_gemini = []
    for image in images:
        contents_for_gemini.append(types.Part.from_bytes(
            data=image.file.read(),
            mime_type='image/png'
        ))

    contents_for_gemini.append(types.Part(text="Generate a story summary from the images"))

    response = client.models.generate_content(
        model="gemini-2.5-flash",
        contents=contents_for_gemini
    )
    print(response.text)
    return {'story_summary': response.text}
    
    # Use dedalus to extend the the story and generate the prompts for the next panels
    client = AsyncDedalus()
    runner = DedalusRunner(client)

    result = await runner.run(
        input=f"Please extend the story summary with {6 - len(images)} story points.", 
        model="openai/gpt-4.0-mini", 
    )

    result = result.content
    # Feed the story summary, panel prompts, and previous images to gemini for generation of the next comic panels.


@app.post("/reset-context")
async def reset_context():
    """
    Reset the comic context when all panels are cleared
    """
    try:
        reset_comic_context()
        return {
            'success': True,
            'message': 'Comic context reset successfully'
        }
    except Exception as e:
        raise HTTPException(
            status_code=500,
            detail=str(e)
        )


@app.get("/list-comics")
async def list_comics():
    """
    List all saved comics in the project directory
    """
    try:
        import os
        import glob
        
        # Look for saved comics directory
        saved_comics_dir = os.path.join(os.path.dirname(os.path.dirname(__file__)), 'saved-comics')
        
        if not os.path.exists(saved_comics_dir):
            return {'comics': []}
        
        # Get all comic directories
        comic_dirs = [d for d in os.listdir(saved_comics_dir) 
                     if os.path.isdir(os.path.join(saved_comics_dir, d))]
        
        # Sort by modification time (newest first)
        comic_dirs.sort(key=lambda x: os.path.getmtime(os.path.join(saved_comics_dir, x)), reverse=True)
        
        comics = []
        for comic_dir in comic_dirs:
            # Check if it has panel files
            panel_files = glob.glob(os.path.join(saved_comics_dir, comic_dir, "panel_*.png"))
            if panel_files:
                # Check for cover image
                cover_path = os.path.join(saved_comics_dir, comic_dir, "cover.png")
                has_cover = os.path.exists(cover_path)
                
                comic_data = {
                    'title': comic_dir,
                    'panel_count': len(panel_files),
                    'has_cover': has_cover
                }
                
                # If cover exists, include it as base64
                if has_cover:
                    try:
                        with open(cover_path, 'rb') as f:
                            cover_bytes = f.read()
                            cover_base64 = base64.b64encode(cover_bytes).decode('utf-8')
                            comic_data['cover_image'] = f"data:image/png;base64,{cover_base64}"
                    except Exception as e:
                        print(f"⚠️ Error reading cover image for {comic_dir}: {e}")
                
                comics.append(comic_data)
        
        return {'comics': comics}

    except Exception as e:
        print(f"❌ Error listing comics: {e}")
        raise HTTPException(status_code=500, detail=str(e))

@app.get("/load-comic/{comic_title}")
async def load_comic(comic_title: str):
    """
    Load a saved comic from the project directory
    """
    try:
        import os
        import base64
        import glob
        from urllib.parse import unquote
        
        # Decode URL-encoded comic title
        decoded_title = unquote(comic_title)
        print(f"Loading comic: '{comic_title}' -> decoded: '{decoded_title}'")
        
        # Look for the comic directory
        saved_comics_dir = os.path.join(os.path.dirname(os.path.dirname(__file__)), 'saved-comics')
        comic_dir = os.path.join(saved_comics_dir, decoded_title)
        
        print(f"Looking for comic directory: {comic_dir}")
        
        if not os.path.exists(comic_dir):
            # List available comics for debugging
            available_comics = []
            if os.path.exists(saved_comics_dir):
                available_comics = [d for d in os.listdir(saved_comics_dir) 
                                  if os.path.isdir(os.path.join(saved_comics_dir, d))]
            print(f"Available comics: {available_comics}")
            raise HTTPException(status_code=404, detail=f'Comic not found. Available: {available_comics}')
        
        # Load all panel images
        panels = []
        for panel_id in range(1, 7):  # 6 panels
            panel_path = os.path.join(comic_dir, f"panel_{panel_id}.png")
            if os.path.exists(panel_path):
                with open(panel_path, 'rb') as f:
                    image_bytes = f.read()
                    image_base64 = base64.b64encode(image_bytes).decode('utf-8')
                    panels.append({
                        'id': panel_id,
                        'image_data': f"data:image/png;base64,{image_base64}"
                    })
        
        return {
            'success': True,
            'comic_title': comic_title,
            'panels': panels
        }

    except Exception as e:
        print(f"❌ Error loading comic: {e}")
        raise HTTPException(status_code=500, detail=str(e))


@app.post("/save-panel")
async def save_panel(request: Request):
    """
    Save a comic panel image to the project directory
    """
    try:
        data = await request.json()
        comic_title = data.get('comic_title')
        panel_id = data.get('panel_id')
        image_data = data.get('image_data')

        if not all([comic_title, panel_id, image_data]):
            raise HTTPException(status_code=400, detail='Missing required fields')

        # Create saved-comics directory if it doesn't exist
        import os
        saved_comics_dir = os.path.join(os.path.dirname(os.path.dirname(__file__)), 'saved-comics')
        os.makedirs(saved_comics_dir, exist_ok=True)

        # Create comic-specific directory
        comic_dir = os.path.join(saved_comics_dir, comic_title)
        os.makedirs(comic_dir, exist_ok=True)

        # Save the panel image
        import base64
        image_bytes = base64.b64decode(image_data)
        
        # Handle cover image vs regular panel
        if panel_id == 'cover':
            panel_filename = "cover.png"
            print(f"🖼️ Saving cover image for comic: {comic_title}")
        else:
            panel_filename = f"panel_{panel_id}.png"
            
        panel_path = os.path.join(comic_dir, panel_filename)

        with open(panel_path, 'wb') as f:
            f.write(image_bytes)

<<<<<<< HEAD
        print(f"Saved panel {panel_id} to: {panel_path}")
        return {'success': True, 'message': f'Panel {panel_id} saved successfully'}
=======
        print(f"💾 Saved {panel_filename} to: {panel_path}")
        return {'success': True, 'message': f'{panel_filename} saved successfully'}
>>>>>>> c0d4853d

    except Exception as e:
        print(f"Error saving panel: {e}")
        raise HTTPException(status_code=500, detail=str(e))


@app.post("/generate-voiceover")
async def generate_voiceover(
    voiceover_text: str,
    voice_id: str = "JBFqnCBsd6RMkjVDRZzb"
):
    """
    Generate a voiceover for a given text prompt using ElevenLabs TTS.
    
    Args:
        voiceover_text (str): The text to convert to speech.
    
    Returns:
        dict: A JSON response containing the base64-encoded audio data.
    """
    from dotenv import load_dotenv
    from elevenlabs.play import play
    
    import os
    import httpx
    
    ELEVENLABS_API_KEY = os.getenv("ELEVENLABS_API_KEY")
    if not ELEVENLABS_API_KEY:
        raise HTTPException(
            status_code=500,
            detail="ELEVENLABS_API_KEY environment variable not set"
        )
    
    url = "https://api.elevenlabs.io/v1/text-to-speech/JBFqnCBsd6RMkjVDRZzb"
    params = {"output_format": "mp3_44100_128"}
    headers = {
        "xi-api-key": ELEVENLABS_API_KEY,
        "Content-Type": "application/json"
    }
    payload = {
        "text": voiceover_text,
        "model_id": "eleven_multilingual_v2",
        "voice_id": voice_id
    }
    
    async with httpx.AsyncClient() as client:
        try:
            response = await client.post(
                url,
                params=params,
                headers=headers,
                json=payload,
                timeout=30.0
            )
            response.raise_for_status()
            audio_bytes = response.content


        except httpx.HTTPStatusError as e:
            raise HTTPException(
                status_code=e.response.status_code,
                detail=f"ElevenLabs API error: {e.response.text}"
            )
        except Exception as e:
            raise HTTPException(
                status_code=500,
                detail=f"Error generating voiceover: {str(e)}"
            )
  
    return Response(
            content=audio_bytes,
            media_type="audio/mpeg",
            headers={
                "Content-Disposition": "inline; filename=voiceover.mp3"
            }
        )


@app.post("/video-gen")
def on_queue_update(prompt: str, image_path: str):
    if isinstance(update, fal_client.InProgress):
        for log in update.logs:
           print(log["message"])

    result = fal_client.subscribe(
        "fal-ai/kling-video/v2.1/master/image-to-video",
        arguments={
            "prompt": "A fluffy brown teddy bear, clinging precariously to a miniature surfboard, rides a playful wave toward the shore, the sun glinting off the wet fur.  The simple, bright animation style emphasizes the joy of the moment as the bear triumphantly reaches the sand, shaking the water from its ears.",
            "image_url": "https://fal.media/files/panda/S_2Wdnsn0FGay6VhUgomf_9316cf185253481a9f794ebe995dbc07.jpg",
            "aspect_ratio": "16:9"
        },
        with_logs=True,
        on_queue_update=on_queue_update,
    )
    return result

if __name__ == "__main__":
    uvicorn.run(app, host="0.0.0.0", port=8000)<|MERGE_RESOLUTION|>--- conflicted
+++ resolved
@@ -434,13 +434,8 @@
         with open(panel_path, 'wb') as f:
             f.write(image_bytes)
 
-<<<<<<< HEAD
         print(f"Saved panel {panel_id} to: {panel_path}")
         return {'success': True, 'message': f'Panel {panel_id} saved successfully'}
-=======
-        print(f"💾 Saved {panel_filename} to: {panel_path}")
-        return {'success': True, 'message': f'{panel_filename} saved successfully'}
->>>>>>> c0d4853d
 
     except Exception as e:
         print(f"Error saving panel: {e}")
