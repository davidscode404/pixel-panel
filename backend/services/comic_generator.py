--- conflicted
+++ resolved
@@ -115,47 +115,23 @@
                 reference_image.save(img_buffer, format='PNG')
                 img_bytes = img_buffer.getvalue()
                 print(f"📦 Reference image size: {len(img_bytes)} bytes")
-                
+
                 # Create multimodal content with image and text
-<<<<<<< HEAD
                 # Convert image bytes to PIL Image for the API
-                
-                # Create PIL Image from bytes
                 img = Image.open(io.BytesIO(img_bytes))
-                
+
                 # Create the prompt with image
                 prompt_parts = [
                     img,
                     f"{system_prompt}\n\nText prompt: {text_prompt}"
-=======
-                contents = [
-                    {
-                        "inline_data": {
-                            "mime_type": "image/png",
-                            "data": base64.b64encode(img_bytes).decode('utf-8')
-                        }
-                    },
-                    {
-                        "text": f"{system_prompt}\n\nText prompt: {text_prompt}"
-                    }
->>>>>>> 111f67f2
                 ]
-                
+
                 # Add context image if available
                 if has_context:
                     try:
                         context_img_bytes = base64.b64decode(context_image_data)
-<<<<<<< HEAD
                         context_img = Image.open(io.BytesIO(context_img_bytes))
                         prompt_parts.insert(0, context_img)
-=======
-                        contents.insert(0, {
-                            "inline_data": {
-                                "mime_type": "image/png",
-                                "data": base64.b64encode(context_img_bytes).decode('utf-8')
-                            }
-                        })
->>>>>>> 111f67f2
                         print(f"🖼️ Added context image to generation (size: {len(context_img_bytes)} bytes)")
                     except Exception as e:
                         print(f"⚠️ Error processing context image: {e}")
@@ -170,23 +146,10 @@
                 # Context-only generation (no reference sketch)
                 try:
                     context_img_bytes = base64.b64decode(context_image_data)
-<<<<<<< HEAD
                     context_img = Image.open(io.BytesIO(context_img_bytes))
                     prompt_parts = [
                         context_img,
                         f"{system_prompt}\n\nText prompt: {text_prompt}"
-=======
-                    contents = [
-                        {
-                            "inline_data": {
-                                "mime_type": "image/png",
-                                "data": base64.b64encode(context_img_bytes).decode('utf-8')
-                            }
-                        },
-                        {
-                            "text": f"{system_prompt}\n\nText prompt: {text_prompt}"
-                        }
->>>>>>> 111f67f2
                     ]
                     print(f"🔄 Generating comic art with context image only (size: {len(context_img_bytes)} bytes)...")
                 except Exception as e:
