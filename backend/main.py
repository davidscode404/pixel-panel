from fastapi import HTTPException, FastAPI
import uvicorn

from fastapi.middleware.cors import CORSMiddleware

from api.comics import router as comics_router
from api.voice_over import router as voice_over_router
<<<<<<< HEAD
=======
from api.stripe import router as stripe_router
>>>>>>> 111f67f2

app = FastAPI(title="PixelPanel", version="1.0.0")

app.add_middleware(
    CORSMiddleware,
    allow_origins=["*"],  # Allows all origins
    allow_credentials=True,
    allow_methods=["*"],  # Allows all methods
    allow_headers=["*"],  # Allows all headers
)

# Health check endpoint
@app.get("/health")
async def health_check():
    """Health check endpoint"""
    return {"status": "healthy", "message": "API is running"}

# Include the new API routers
app.include_router(comics_router)
app.include_router(voice_over_router)
<<<<<<< HEAD
=======
app.include_router(stripe_router)
>>>>>>> 111f67f2

# Legacy endpoint, stores comics from local directory - needs to be updated to use the new database
# TODO: Remove this endpoint
@app.get("/load-comic/{comic_title}")
async def load_comic(comic_title: str):
    """
    Load a saved comic from the project directory
    """
    try:
        import os
        import base64
        import glob
        from urllib.parse import unquote
        
        # Decode URL-encoded comic title
        decoded_title = unquote(comic_title)
        print(f"Loading comic: '{comic_title}' -> decoded: '{decoded_title}'")
        
        # Look for the comic directory
        saved_comics_dir = os.path.join(os.path.dirname(os.path.dirname(__file__)), 'saved-comics')
        comic_dir = os.path.join(saved_comics_dir, decoded_title)
        
        print(f"Looking for comic directory: {comic_dir}")
        
        if not os.path.exists(comic_dir):
            # List available comics for debugging
            available_comics = []
            if os.path.exists(saved_comics_dir):
                available_comics = [d for d in os.listdir(saved_comics_dir) 
                                  if os.path.isdir(os.path.join(saved_comics_dir, d))]
            print(f"Available comics: {available_comics}")
            raise HTTPException(status_code=404, detail=f'Comic not found. Available: {available_comics}')
        
        # Load all panel images
        panels = []
        for panel_id in range(1, 7):  # 6 panels
            panel_path = os.path.join(comic_dir, f"panel_{panel_id}.png")
            if os.path.exists(panel_path):
                with open(panel_path, 'rb') as f:
                    image_bytes = f.read()
                    image_base64 = base64.b64encode(image_bytes).decode('utf-8')
                    panels.append({
                        'id': panel_id,
                        'panel_number': panel_id,  # Add panel_number for compatibility
                        'image_data': f"data:image/png;base64,{image_base64}"
                    })
        
        return {
            'success': True,
            'comic_title': comic_title,
            'panels': panels
        }

    except Exception as e:
        print(f"❌ Error loading comic: {e}")
        raise HTTPException(status_code=500, detail=str(e))

if __name__ == "__main__":
    uvicorn.run(app, host="0.0.0.0", port=8000)<|MERGE_RESOLUTION|>--- conflicted
+++ resolved
@@ -5,10 +5,7 @@
 
 from api.comics import router as comics_router
 from api.voice_over import router as voice_over_router
-<<<<<<< HEAD
-=======
 from api.stripe import router as stripe_router
->>>>>>> 111f67f2
 
 app = FastAPI(title="PixelPanel", version="1.0.0")
 
@@ -29,10 +26,7 @@
 # Include the new API routers
 app.include_router(comics_router)
 app.include_router(voice_over_router)
-<<<<<<< HEAD
-=======
 app.include_router(stripe_router)
->>>>>>> 111f67f2
 
 # Legacy endpoint, stores comics from local directory - needs to be updated to use the new database
 # TODO: Remove this endpoint
